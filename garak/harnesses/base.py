# SPDX-FileCopyrightText: Portions Copyright (c) 2023 NVIDIA CORPORATION & AFFILIATES. All rights reserved.
# SPDX-License-Identifier: Apache-2.0

"""Base harness

A harness coordinates running probes on a generator, running detectors on the
outputs, and evaluating the results.

This module includes the class Harness, which all `garak` harnesses must
inherit from.
"""


import json
import logging
import types
from typing import List

import tqdm

import garak.attempt
from garak import _config
from garak import _plugins
from garak.configurable import Configurable


def _initialize_runtime_services():
    """Initialize and validate runtime services required for a successful test"""

    from garak.exception import GarakException
    import garak.langservice

    # TODO: this block may be gated in the future to ensure it is only run once. At this time
    # only one harness will execute per run so the output here is reasonable.
    try:
<<<<<<< HEAD
        load_translators()
=======
        msg = "🌐 Loading Language services if required."
        logging.info(msg)
        print(msg)
        garak.langservice.load()
>>>>>>> 9695f048
    except GarakException as e:
        logging.critical("❌ Language setup failed! ❌", exc_info=e)
        raise e


class Harness(Configurable):
    """Class to manage the whole process of probing, detecting and evaluating"""

    active = True

    DEFAULT_PARAMS = {
        "strict_modality_match": False,
    }

    def __init__(self, config_root=_config):
        self._load_config(config_root)

        _initialize_runtime_services()

        logging.info("harness init: %s", self)

    def _load_buffs(self, buff_names: List) -> None:
        """Instantiate specified buffs into global config

        Inheriting classes call _load_buffs in their run() methods. They then call
        garak.harness.base.Harness.run themselves, and so if _load_buffs() is called
        from this base class, we'll end up w/ inefficient reinstantiation of buff
        objects. If one wants to use buffs directly with this harness without
        subclassing, then call this method instance directly.

        Don't use this in the base class's run method, garak.harness.base.Harness.run;
        harnesses should be explicit about how they expect to deal with buffs.
        """

        _config.buffmanager.buffs = []
        for buff_name in buff_names:
            err_msg = None
            try:
                _config.buffmanager.buffs.append(_plugins.load_plugin(buff_name))
                logging.debug("loaded %s", buff_name)
            except ValueError as ve:
                err_msg = f"❌🦾 buff load error:❌ {ve}"
            except Exception as e:
                err_msg = f"❌🦾 failed to load buff {buff_name}:❌ {e}"
            finally:
                if err_msg is not None:
                    print(err_msg)
                    logging.warning(err_msg)
                    continue

    def _start_run_hook(self):
        self._http_lib_user_agents = _config.get_http_lib_agents()
        _config.set_all_http_lib_agents(_config.run.user_agent)

    def _end_run_hook(self):
        _config.set_http_lib_agents(self._http_lib_user_agents)

    def run(self, model, probes, detectors, evaluator, announce_probe=True) -> None:
        """Core harness method

        :param model: an instantiated generator providing an interface to the model to be examined
        :type model: garak.generators.Generator
        :param probes: a list of probe instances to be run
        :type probes: List[garak.probes.base.Probe]
        :param detectors: a list of detectors to use on the results of the probes
        :type detectors: List[garak.detectors.base.Detector]
        :param evaluator: an instantiated evaluator for judging detector results
        :type evaluator: garak.evaluators.base.Evaluator
        :param announce_probe: Should we print probe loading messages?
        :type announce_probe: bool, optional
        """
        if not detectors:
            msg = "No detectors, nothing to do"
            logging.warning(msg)
            if hasattr(_config.system, "verbose") and _config.system.verbose >= 2:
                print(msg)
            raise ValueError(msg)

        if not probes:
            msg = "No probes, nothing to do"
            logging.warning(msg)
            if hasattr(_config.system, "verbose") and _config.system.verbose >= 2:
                print(msg)
            raise ValueError(msg)

        self._start_run_hook()

        for probe in probes:
            logging.debug("harness: probe start for %s", probe.probename)
            if not probe:
                continue

            modality_match = _modality_match(
                probe.modality["in"], model.modality["in"], self.strict_modality_match
            )

            if not modality_match:
                logging.warning(
                    "probe skipped due to modality mismatch: %s - model expects %s",
                    probe.probename,
                    model.modality["in"],
                )
                continue

            attempt_results = probe.probe(model)
            assert isinstance(
                attempt_results, (list, types.GeneratorType)
            ), "probing should always return an ordered iterable"

            for d in detectors:
                logging.debug("harness: run detector %s", d.detectorname)
                attempt_iterator = tqdm.tqdm(attempt_results, leave=False)
                detector_probe_name = d.detectorname.replace("garak.detectors.", "")
                attempt_iterator.set_description("detectors." + detector_probe_name)
                for attempt in attempt_iterator:
                    if d.skip:
                        continue
                    attempt.detector_results[detector_probe_name] = list(
                        d.detect(attempt)
                    )

            for attempt in attempt_results:
                attempt.status = garak.attempt.ATTEMPT_COMPLETE
                _config.transient.reportfile.write(json.dumps(attempt.as_dict()) + "\n")

            if len(attempt_results) == 0:
                logging.warning(
                    "zero attempt results: probe %s, detector %s",
                    probe.probename,
                    detector_probe_name,
                )
            else:
                evaluator.evaluate(attempt_results)

        self._end_run_hook()

        logging.debug("harness: probe list iteration completed")


def _modality_match(probe_modality, generator_modality, strict):
    if strict:
        # must be perfect match
        return probe_modality == generator_modality
    else:
        # everything probe wants must be accepted by model
        return set(probe_modality).intersection(generator_modality) == set(
            probe_modality
        )<|MERGE_RESOLUTION|>--- conflicted
+++ resolved
@@ -33,14 +33,7 @@
     # TODO: this block may be gated in the future to ensure it is only run once. At this time
     # only one harness will execute per run so the output here is reasonable.
     try:
-<<<<<<< HEAD
         load_translators()
-=======
-        msg = "🌐 Loading Language services if required."
-        logging.info(msg)
-        print(msg)
-        garak.langservice.load()
->>>>>>> 9695f048
     except GarakException as e:
         logging.critical("❌ Language setup failed! ❌", exc_info=e)
         raise e
