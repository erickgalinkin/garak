--- conflicted
+++ resolved
@@ -137,14 +137,9 @@
                         "entry_type": "eval",
                         "probe": self.probename,
                         "detector": detector,
-<<<<<<< HEAD
                         "passed": passes,
                         "nones": nones,
                         "total": outputs_evaluated,
-=======
-                        "passed": sum(all_passes),
-                        "total": len(all_passes),
->>>>>>> 06b2eac6
                     },
                     ensure_ascii=False,
                 )
